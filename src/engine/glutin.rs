use crate::{
    color::Color,
    engine::{
        self, Vertex,
        loop_state::{self, LoopState, ResizeWindowAction, UpdateResult},
        opengl::OpenGlApp,
    },
    formula, keys,
    point::Point,
    settings::{MIN_WINDOW_HEIGHT, MIN_WINDOW_WIDTH, Store as SettingsStore},
    state::State,
};

use std::{error::Error, num::NonZeroU32, time::Instant};

use game_loop::game_loop;

use glutin::{
    context::{NotCurrentContext, PossiblyCurrentContext},
    surface::{GlSurface, Surface, SwapInterval, WindowSurface},
};

use glutin_winit::{DisplayBuilder, GlWindow};

use raw_window_handle::HasWindowHandle;

use winit::{
    application::ApplicationHandler,
    dpi::{LogicalSize, PhysicalPosition},
    event::{ElementState, MouseButton, MouseScrollDelta, WindowEvent},
    event_loop::{ActiveEventLoop, ControlFlow, EventLoop},
    keyboard::ModifiersState,
    monitor::MonitorHandle,
    window::{Fullscreen, Icon, Window},
};

use egui::{ClippedPrimitive, Context};

use rodio::OutputStream;

fn key_code_from_backend(
    physical_key: winit::keyboard::PhysicalKey,
    logical_key: winit::keyboard::Key,
) -> Option<keys::KeyCode> {
    use winit::keyboard::{Key as WinitKey, KeyCode as WinitKeyCode, PhysicalKey};

    let key_code = match physical_key {
        PhysicalKey::Code(WinitKeyCode::Enter) => Some(keys::KeyCode::Enter),
        PhysicalKey::Code(WinitKeyCode::Escape) => Some(keys::KeyCode::Esc),
        PhysicalKey::Code(WinitKeyCode::Space) => Some(keys::KeyCode::Space),

        PhysicalKey::Code(WinitKeyCode::Numpad0) => Some(keys::KeyCode::D0),
        PhysicalKey::Code(WinitKeyCode::Numpad1) => Some(keys::KeyCode::D1),
        PhysicalKey::Code(WinitKeyCode::Numpad2) => Some(keys::KeyCode::D2),
        PhysicalKey::Code(WinitKeyCode::Numpad3) => Some(keys::KeyCode::D3),
        PhysicalKey::Code(WinitKeyCode::Numpad4) => Some(keys::KeyCode::D4),
        PhysicalKey::Code(WinitKeyCode::Numpad5) => Some(keys::KeyCode::D5),
        PhysicalKey::Code(WinitKeyCode::Numpad6) => Some(keys::KeyCode::D6),
        PhysicalKey::Code(WinitKeyCode::Numpad7) => Some(keys::KeyCode::D7),
        PhysicalKey::Code(WinitKeyCode::Numpad8) => Some(keys::KeyCode::D8),
        PhysicalKey::Code(WinitKeyCode::Numpad9) => Some(keys::KeyCode::D9),

        PhysicalKey::Code(WinitKeyCode::F1) => Some(keys::KeyCode::F1),
        PhysicalKey::Code(WinitKeyCode::F2) => Some(keys::KeyCode::F2),
        PhysicalKey::Code(WinitKeyCode::F3) => Some(keys::KeyCode::F3),
        PhysicalKey::Code(WinitKeyCode::F4) => Some(keys::KeyCode::F4),
        PhysicalKey::Code(WinitKeyCode::F5) => Some(keys::KeyCode::F5),
        PhysicalKey::Code(WinitKeyCode::F6) => Some(keys::KeyCode::F6),
        PhysicalKey::Code(WinitKeyCode::F7) => Some(keys::KeyCode::F7),
        PhysicalKey::Code(WinitKeyCode::F8) => Some(keys::KeyCode::F8),
        PhysicalKey::Code(WinitKeyCode::F9) => Some(keys::KeyCode::F9),
        PhysicalKey::Code(WinitKeyCode::F10) => Some(keys::KeyCode::F10),
        PhysicalKey::Code(WinitKeyCode::F11) => Some(keys::KeyCode::F11),
        PhysicalKey::Code(WinitKeyCode::F12) => Some(keys::KeyCode::F12),

        PhysicalKey::Code(WinitKeyCode::ArrowUp) => Some(keys::KeyCode::Up),
        PhysicalKey::Code(WinitKeyCode::ArrowDown) => Some(keys::KeyCode::Down),
        PhysicalKey::Code(WinitKeyCode::ArrowLeft) => Some(keys::KeyCode::Left),
        PhysicalKey::Code(WinitKeyCode::ArrowRight) => Some(keys::KeyCode::Right),

        // NOTE: these keys trigger on the numpad when NumLock is off.
        // We will translate them back to the appropriate numpad keys:
        PhysicalKey::Code(WinitKeyCode::Home) => Some(keys::KeyCode::NumPad7),
        PhysicalKey::Code(WinitKeyCode::End) => Some(keys::KeyCode::NumPad1),
        PhysicalKey::Code(WinitKeyCode::PageUp) => Some(keys::KeyCode::NumPad9),
        PhysicalKey::Code(WinitKeyCode::PageDown) => Some(keys::KeyCode::NumPad3),

        _ => None,
    };

    if key_code.is_some() {
        return key_code;
    }

    if let WinitKey::Character(s) = logical_key {
        let key_code = match s.as_str() {
            "a" => Some(keys::KeyCode::A),
            "b" => Some(keys::KeyCode::B),
            "c" => Some(keys::KeyCode::C),
            "d" => Some(keys::KeyCode::D),
            "e" => Some(keys::KeyCode::E),
            "f" => Some(keys::KeyCode::F),
            "g" => Some(keys::KeyCode::G),
            "h" => Some(keys::KeyCode::H),
            "i" => Some(keys::KeyCode::I),
            "j" => Some(keys::KeyCode::J),
            "k" => Some(keys::KeyCode::K),
            "l" => Some(keys::KeyCode::L),
            "m" => Some(keys::KeyCode::M),
            "n" => Some(keys::KeyCode::N),
            "o" => Some(keys::KeyCode::O),
            "p" => Some(keys::KeyCode::P),
            "q" => Some(keys::KeyCode::Q),
            "r" => Some(keys::KeyCode::R),
            "s" => Some(keys::KeyCode::S),
            "t" => Some(keys::KeyCode::T),
            "u" => Some(keys::KeyCode::U),
            "v" => Some(keys::KeyCode::V),
            "w" => Some(keys::KeyCode::W),
            "x" => Some(keys::KeyCode::X),
            "y" => Some(keys::KeyCode::Y),
            "z" => Some(keys::KeyCode::Z),
            "?" => Some(keys::KeyCode::QuestionMark),

            _ => None,
        };

        if key_code.is_some() {
            return key_code;
        }
    }

    None
}

#[derive(Debug)]
struct TriggerUpdateEvent {}

struct App<S: SettingsStore + 'static> {
    display_builder: DisplayBuilder,
    gl_context: Option<PossiblyCurrentContext>,
    // glutin NOTE: `AppState` carries the `Window`, thus it should be dropped after everything else.
    app_state: Option<AppState>,
    loop_state: LoopState,
    settings_store: S,
    opengl_app: Option<OpenGlApp>,
    monitors: Vec<MonitorHandle>,
    ui_paint_batches: Vec<ClippedPrimitive>,
    egui_shapes: Option<Vec<egui::epaint::ClippedShape>>,
    modifiers: ModifiersState,
    window_pos: Point,
    pre_fullscreen_window_pos: Point,
    exit_state: Result<(), Box<dyn std::error::Error>>,
    last_tick_time: Instant,
}

impl<S: SettingsStore + 'static> App<S> {
    fn new(display_builder: DisplayBuilder, loop_state: LoopState, settings_store: S) -> Self {
        Self {
            display_builder,
            gl_context: None,
            app_state: None,
            loop_state,
            settings_store,
            monitors: vec![],
            opengl_app: None,
            ui_paint_batches: vec![],
            egui_shapes: None,
            modifiers: Default::default(),
            window_pos: Default::default(),
            pre_fullscreen_window_pos: Default::default(),
            exit_state: Ok(()),
            last_tick_time: Instant::now(),
        }
    }

    fn initialise_window_context(
        &mut self,
        event_loop: &ActiveEventLoop,
    ) -> Result<(), Box<dyn Error>> {
        use glutin::{
            config::{Config, ConfigTemplateBuilder, GlConfig},
            context::{NotCurrentGlContext, PossiblyCurrentGlContext},
            display::{GetGlDisplay, GlDisplay},
        };

        // Find the config with the maximum number of samples.
        fn gl_config_picker(configs: Box<dyn Iterator<Item = Config> + '_>) -> Config {
            #[allow(clippy::expect_used)]
            configs
                .reduce(|accum, config| {
                    if config.num_samples() > accum.num_samples() {
                        config
                    } else {
                        accum
                    }
                })
                // The caller passes this value in and always expects
                // to get o Config back. We can't even create an empty
                // value here. So if the caller passes in an empty
                // iterator, panicking is literally the only thing we
                // can do here.
                .expect("No `Config` was provided to `DisplayBuilder`")
        }

        let (window, gl_config) = {
            // Glutin: The template will match only the configurations supporting rendering
            // to windows.
            let (window, gl_config) = self.display_builder.clone().build(
                event_loop,
                ConfigTemplateBuilder::new().with_alpha_size(8),
                gl_config_picker,
            )?;

            let window = window.ok_or("Failed to build a `Window`. Received `None`.")?;

            log::debug!("Picked a config with {} samples", gl_config.num_samples());

            // Create gl context.
            self.gl_context =
                Some(create_gl_context(&window, &gl_config)?.treat_as_possibly_current());

            (window, gl_config)
        };

        let attrs = window.build_surface_attributes(Default::default())?;

        #[allow(unsafe_code)]
        let gl_surface = unsafe {
            gl_config
                .display()
                .create_window_surface(&gl_config, &attrs)?
        };

        // Glutin: The context needs to be current for function
        // loading, which needs a current context on WGL.
        let gl_context = self
            .gl_context
            .as_ref()
            .ok_or("`Appgl_context` is `None`")?;
        gl_context.make_current(&gl_surface)?;

        {
            use std::ffi::CString;

            let gl_display = gl_config.display();

            log::debug!("Loading OpenGL symbols.");
            gl::load_with(|symbol| match CString::new(symbol) {
                Ok(symbol) => gl_display.get_proc_address(symbol.as_c_str()).cast(),
                Err(err) => {
                    log::error!(
                        "Failed to convert the symbol `{symbol}` to `CString: {}`",
                        err
                    );
                    std::process::exit(1);
                }
            });
            log::debug!("Loaded OpenGL symbols.");

            let dpi = window.scale_factor();
            log::info!("Window HIDPI factor: {:?}", dpi);
            self.loop_state.dpi = dpi.floor();

            log::info!("Window inner size (physical): {:?}", window.inner_size());

            log::info!("Window outer size (physical): {:?}", window.outer_size());
        }

        // Load the monitors
        {
            // We'll just assume the monitors won't change throughout the game.
            self.monitors = event_loop.available_monitors().collect();
            log::debug!("Got all available monitors: {:?}", self.monitors);

            self.window_pos = window
                .outer_position()
                .map(|p| Point::new(p.x, p.y))
                .unwrap_or_default();
            log::info!("Window pos: {:?}", self.window_pos);
            self.pre_fullscreen_window_pos = self.window_pos;

            log::debug!("All monitors:");
            for monitor in &self.monitors {
                log::debug!(
                    "* {:?}, pos: {:?}, size: {:?}",
                    monitor.name(),
                    monitor.position(),
                    monitor.size()
                );
            }
            let current_monitor = get_current_monitor(&self.monitors, self.window_pos);
            log::info!(
                "Current monitor: {:?}, pos: {:?}, size: {:?}",
                current_monitor.as_ref().map(MonitorHandle::name),
                current_monitor.as_ref().map(MonitorHandle::position),
                current_monitor.as_ref().map(MonitorHandle::size)
            );
        }

        // Try setting vsync.
        if let Err(res) = gl_surface.set_swap_interval(
            gl_context,
            SwapInterval::Wait(NonZeroU32::new(1).ok_or("NonZero is in fact zero")?),
        ) {
            log::error!("Error setting vsync: {res:?}");
        }

        assert!(
            self.app_state
                .replace(AppState { gl_surface, window })
                .is_none()
        );

        self.opengl_app.replace(self.loop_state.opengl_app());

        self.last_tick_time = Instant::now();

        Ok(())
    }

    fn exiting(&mut self) {
        log::info!(
            "Drawcall count: {}. Capacity: {}.",
            self.loop_state.overall_max_drawcall_count,
            engine::DRAWCALL_CAPACITY
        );

        // Save any settings on exit.
        //
        // NOTE: this is mostly for the window size which doesn't have
        // actual GUI options in the Settings dialog. Rather, we want
        // to save whatever the current window size is.
        self.settings_store.save(&self.loop_state.settings);

        // Clear the window.
        self.app_state = None;

        // glutin: NOTE: The handling below is only needed due to nvidia on Wayland to not crash
        // on exit due to nvidia driver touching the Wayland display from on
        // `exit` hook.
        #[cfg(all(
            any(windows, unix),
            not(any(target_os = "macos", target_os = "ios")),
            not(target_family = "wasm")
        ))]
        if let Some(context) = self.gl_context.take() {
            use glutin::display::GetGlDisplay;
            let glutin::display::Display::Egl(display) = context.display();
            #[allow(unsafe_code)]
            unsafe {
                display.terminate();
            }
        }
    }
}

impl<S: SettingsStore + 'static> ApplicationHandler<TriggerUpdateEvent> for App<S> {
    fn window_event(
        &mut self,
        event_loop: &ActiveEventLoop,
        _window_id: winit::window::WindowId,
        event: WindowEvent,
    ) {
        use winit::event::{KeyEvent, WindowEvent};

        match event {
            WindowEvent::Resized(size) if size.width != 0 && size.height != 0 => {
                log::info!("WindowEvent::Resized: {:?}", size);

                let logical_size: LogicalSize<i32> = size.to_logical(self.loop_state.dpi);

                // Glutin: Some platforms like EGL require resizing GL surface to update the size
                // Notable platforms here are Wayland and macOS, other don't require it
                // and the function is no-op, but it's wise to resize it for portability
                // reasons.
                if let Some(AppState { gl_surface, window }) = self.app_state.as_ref() {
                    if let Some(gl_context) = self.gl_context.as_ref() {
                        gl_surface.resize(
                            gl_context,
                            NonZeroU32::new(size.width).unwrap_or(NonZeroU32::MIN),
                            NonZeroU32::new(size.height).unwrap_or(NonZeroU32::MIN),
                        );
                    }

                    if let Some(monitor_id) = window.fullscreen() {
                        log::warn!(
                            "Asked to resize on fullscreen: target size: {:?}, \
            monitor ID: {:?}. Ignoring this request.",
                            size,
                            monitor_id
                        );
                    }

                    self.loop_state
                        .handle_window_size_changed(logical_size.width, logical_size.height);
                }
            }

            WindowEvent::Moved(new_pos) => {
                if self.loop_state.settings.fullscreen || self.loop_state.switched_from_fullscreen {
                    // Don't update the window position
                    //
                    // Even after we switch from
                    // fullscreen, the `Moved` event has a
                    // wrong value that messes things up.
                    // So we restore the previous position
                    // manually instead.
                } else {
                    log::trace!(
                        "[FRAME {}] Window moved to: {:?}",
                        self.loop_state.current_frame_id,
                        new_pos
                    );
                    self.window_pos.x = new_pos.x;
                    self.window_pos.y = new_pos.y;
                    let current_monitor = get_current_monitor(&self.monitors, self.window_pos);
                    log::trace!(
                        "Current monitor: {:?}, pos: {:?}, size: {:?}",
                        current_monitor.as_ref().map(MonitorHandle::name),
                        current_monitor.as_ref().map(MonitorHandle::position),
                        current_monitor.as_ref().map(MonitorHandle::size)
                    );
                }
            }

            WindowEvent::ModifiersChanged(modifiers) => {
                log::trace!("Modifiers changed: {:?}", modifiers);
                self.modifiers = modifiers.state();
            }

            WindowEvent::KeyboardInput {
                event:
                    KeyEvent {
                        state: ElementState::Pressed,
                        logical_key,
                        physical_key,
                        ..
                    },
                ..
            } => {
                log::trace!(
                    "Pressed logical key: {logical_key:?}, physical key: {physical_key:?}, modifiers: {:?}",
                    self.modifiers
                );

                if let Some(code) = key_code_from_backend(physical_key, logical_key) {
                    let key = crate::keys::Key {
                        code,
                        alt: self.modifiers.alt_key(),
                        ctrl: self.modifiers.control_key(),
                        shift: self.modifiers.shift_key(),
                        logo: self.modifiers.super_key(),
                    };
                    log::trace!("Detected key {:?}", key);
                    self.loop_state.keys.push(key);
                }
            }

            WindowEvent::CursorMoved { position, .. } => {
                // NOTE: This function expects logical, not physical pixels.
                // But the values we get in this event are physical, so we need
                // to divide by the DPI to mae them logical.
                self.loop_state.update_mouse_position(
                    self.loop_state.dpi,
                    (position.x / self.loop_state.dpi) as i32,
                    (position.y / self.loop_state.dpi) as i32,
                );
            }

            WindowEvent::MouseWheel { delta, .. } => {
                use MouseScrollDelta::*;
                match delta {
                    LineDelta(x, y) => self.loop_state.mouse.scroll_delta = [x, y],
                    PixelDelta(PhysicalPosition { x: x_px, y: y_px }) => {
                        let line_height_px = self.loop_state.settings.text_size as f32;
                        self.loop_state.mouse.scroll_delta =
                            [x_px as f32 / line_height_px, y_px as f32 / line_height_px]
                    }
                }
            }

            WindowEvent::MouseInput {
                state: ElementState::Pressed,
                button,
                ..
            } => {
                use MouseButton::*;
                match button {
                    Left => {
                        self.loop_state.mouse.left_is_down = true;
                    }
                    Right => {
                        self.loop_state.mouse.right_is_down = true;
                    }
                    _ => {}
                }
            }

            WindowEvent::MouseInput {
                state: ElementState::Released,
                button,
                ..
            } => {
                use MouseButton::*;
                match button {
                    Left => {
                        self.loop_state.mouse.left_clicked = true;
                        self.loop_state.mouse.left_is_down = false;
                    }
                    Right => {
                        self.loop_state.mouse.right_clicked = true;
                        self.loop_state.mouse.right_is_down = false;
                    }
                    _ => {}
                }
            }

            WindowEvent::CloseRequested => event_loop.exit(),

            WindowEvent::RedrawRequested => {
<<<<<<< HEAD
                if let Some(AppState { gl_surface, window }) = self.app_state.as_ref() {
                    if let Some(gl_context) = self.gl_context.as_ref() {
                        if let Some(opengl_app) = self.opengl_app.as_mut() {
                            if let Some(egui_shapes) = self.egui_shapes.take() {
                                self.ui_paint_batches = self
                                    .loop_state
                                    .egui_context
                                    .tessellate(egui_shapes, self.loop_state.dpi as f32);

                                let (ui_vertices, batches) =
                                    engine::drawcalls_from_egui(opengl_app, &self.ui_paint_batches);

                                self.loop_state.process_vertices_and_render(
                                    opengl_app,
                                    &ui_vertices,
                                    self.loop_state.dpi,
                                    &batches,
                                );

                                // NOTE: according to winit docs, this could properly throttle RedrawRequested
                                // https://docs.rs/winit/latest/winit/window/struct.Window.html#method.pre_present_notify
                                window.pre_present_notify();

                                if let Err(err) = gl_surface.swap_buffers(gl_context) {
                                    log::error!("Swapping buffers failed: {err}");
                                }
                            }
=======
                if let Some(AppState { gl_surface, window }) = self.app_state.as_ref()
                    && let Some(gl_context) = self.gl_context.as_ref()
                    && let Some(opengl_app) = self.opengl_app.as_mut()
                {
                    if let Some(egui_shapes) = self.egui_shapes.take() {
                        self.ui_paint_batches = self
                            .loop_state
                            .egui_context
                            .tessellate(egui_shapes, self.loop_state.dpi as f32);

                        let (ui_vertices, batches) =
                            drawcalls_from_egui(opengl_app, &self.ui_paint_batches);

                        self.loop_state.process_vertices_and_render(
                            opengl_app,
                            &ui_vertices,
                            self.loop_state.dpi,
                            &batches,
                        );

                        // NOTE: according to winit docs, this could properly throttle RedrawRequested
                        // https://docs.rs/winit/latest/winit/window/struct.Window.html#method.pre_present_notify
                        window.pre_present_notify();

                        if let Err(err) = gl_surface.swap_buffers(gl_context) {
                            log::error!("Swapping buffers failed: {err}");
>>>>>>> 1e6e723a
                        }
                    }

                    if cfg!(feature = "fullscreen") {
                        use engine::loop_state::FullscreenAction::*;
                        match self.loop_state.fullscreen_action() {
                            Some(SwitchToFullscreen) => {
                                let current_monitor =
                                    get_current_monitor(&self.monitors, self.window_pos);
                                if let Some(ref monitor) = current_monitor {
                                    self.pre_fullscreen_window_pos = self.window_pos;
                                    log::info!(
                                        "Monitor: {:?}, pos: {:?}, dimensions: {:?}",
                                        monitor.name(),
                                        monitor.position(),
                                        monitor.size()
                                    );
                                    window.set_fullscreen(Some(Fullscreen::Borderless(Some(
                                        monitor.clone(),
                                    ))));
                                } else {
                                    log::warn!("`current_monitor` is not set!??");
                                }
                            }
                            Some(SwitchToWindowed) => {
                                window.set_fullscreen(None);
                                let pos = window.outer_position();
                                log::info!("New window position: {:?}", pos);
                                window.set_decorations(true);
                                self.loop_state.switched_from_fullscreen = true;
                            }
                            None => {}
                        };

                        // If we just switched from fullscreen back to a windowed
                        // mode, restore the window position we had before. We do this
                        // because the `Moved` event fires with an incorrect value
                        // when coming back from full screen.
                        //
                        // This ensures that we can switch full screen back and fort
                        // on a multi monitor setup.
                        if self.loop_state.switched_from_fullscreen {
                            self.window_pos = self.pre_fullscreen_window_pos;
                        }
                    }

                    match self.loop_state.check_window_size_needs_updating() {
                        ResizeWindowAction::NewSize(desired_window_size_px) => {
                            log::info!("Updating window to new size: {:?}", desired_window_size_px);
                            let size: LogicalSize<u32> = desired_window_size_px.into();
                            let size = size.to_physical(window.scale_factor());
                            gl_surface.resize(
                                gl_context,
                                NonZeroU32::new(size.width).unwrap_or(NonZeroU32::MIN),
                                NonZeroU32::new(size.height).unwrap_or(NonZeroU32::MIN),
                            );
                        }
                        ResizeWindowAction::NoChange => {}
                    }
                }
            }

            _e => {
                // dbg!(_e);
            }
        }
    }

    fn user_event(&mut self, event_loop: &ActiveEventLoop, _event: TriggerUpdateEvent) {
        let frame_start_time = Instant::now();
        let dt = frame_start_time.duration_since(self.last_tick_time);
        self.last_tick_time = frame_start_time;

        self.loop_state
            .egui_context
            .begin_pass(self.loop_state.egui_raw_input());

        self.loop_state.update_fps(dt);

        match self.loop_state.update_game(dt, &mut self.settings_store) {
            UpdateResult::QuitRequested => event_loop.exit(),
            UpdateResult::KeepGoing => {}
        }

        let output = self.loop_state.egui_context.end_pass();

        for command in &output.platform_output.commands {
            if let egui::OutputCommand::OpenUrl(url) = command
                && let Err(err) = webbrowser::open(&url.url)
            {
                log::warn!("Error opening URL {} in the external browser!", url.url);
                log::warn!("{}", err);
            }
        }

        self.egui_shapes = Some(output.shapes);

        if output.textures_delta.set.is_empty() {
            // We don't need to set/update any textures
        } else {
            for (_texture_id, image_delta) in output.textures_delta.set {
                match image_delta.image {
                    egui::epaint::image::ImageData::Color(color_image) => {
                        log::warn!(
                            "Received ImageDelta::Color(ColorImage) of size: {:?}. Ignoring as we're not set up to handle this.",
                            color_image.size
                        );
                    }
                    egui::epaint::image::ImageData::Font(font_image) => {
                        log::warn!(
                            "We need to update the egui texture map FontImage of size: {:?}",
                            font_image.size
                        );
                        let font_image = loop_state::egui_font_image_apply_delta(
                            self.loop_state.font_texture.clone(),
                            image_delta.pos,
                            font_image,
                        );
                        self.loop_state.font_texture = font_image.clone();

                        let egui_texture = loop_state::build_texture_from_egui(font_image);
                        let (width, height) = egui_texture.dimensions();

                        if let Some(opengl_app) = &mut self.opengl_app {
                            opengl_app.eguimap_size_px = [width as f32, height as f32];
                            opengl_app.upload_texture(opengl_app.eguimap, "egui", &egui_texture);
                        }
                    }
                }
            }
        }

        if output.textures_delta.free.is_empty() {
            // Don't print anything
        } else {
            // NOTE: I don't think we need to free anything.
            // We're just uploading the single egui-based
            // texture.
            log::warn!("Texture IDs to free");
            for texture_id in output.textures_delta.free {
                dbg!(texture_id);
            }
        }

        if let Some(AppState { window, .. }) = self.app_state.as_ref() {
            window.request_redraw();
        }
    }

    fn resumed(&mut self, event_loop: &ActiveEventLoop) {
        log::debug!("App::resumed (this should be called only once).");

        if let Err(err) = self.initialise_window_context(event_loop) {
            log::error!("Initialising the window context failed");
            self.exit_state = Err(err);
            event_loop.exit();
        };
    }
}

struct AppState {
    gl_surface: Surface<WindowSurface>,
    // NOTE: Window should be dropped after all resources created using its
    // raw-window-handle.
    window: Window,
}

fn create_gl_context(
    window: &Window,
    gl_config: &glutin::config::Config,
) -> Result<NotCurrentContext, glutin::error::Error> {
    use glutin::{
        context::{ContextApi, ContextAttributesBuilder, Version},
        display::{GetGlDisplay, GlDisplay},
    };

    let raw_window_handle = window.window_handle().ok().map(|wh| wh.as_raw());

    // The context creation part.
    let context_attributes = ContextAttributesBuilder::new().build(raw_window_handle);

    // Since glutin by default tries to create OpenGL core context, which may not be
    // present we should try gles.
    let fallback_context_attributes = ContextAttributesBuilder::new()
        .with_context_api(ContextApi::Gles(None))
        .build(raw_window_handle);

    // There are also some old devices that support neither modern OpenGL nor GLES.
    // To support these we can try and create a 2.1 context.
    let legacy_context_attributes = ContextAttributesBuilder::new()
        .with_context_api(ContextApi::OpenGl(Some(Version::new(2, 1))))
        .build(raw_window_handle);

    // Reuse the uncurrented context from a suspended() call if it exists, otherwise
    // this is the first time resumed() is called, where the context still
    // has to be created.
    let gl_display = gl_config.display();

    #[allow(unsafe_code)]
    unsafe {
        gl_display
            .create_context(gl_config, &context_attributes)
            .or_else(|_| {
                gl_display
                    .create_context(gl_config, &fallback_context_attributes)
                    .or_else(|_| gl_display.create_context(gl_config, &legacy_context_attributes))
            })
    }
}

fn get_current_monitor(monitors: &[MonitorHandle], window_pos: Point) -> Option<MonitorHandle> {
    for monitor in monitors {
        let monitor_pos = {
            let pos = monitor.position();
            Point::new(pos.x, pos.y)
        };
        let monitor_dimensions = {
            let dim = monitor.size();
            Point::new(dim.width as i32, dim.height as i32)
        };

        let monitor_bottom_left = monitor_pos + monitor_dimensions;
        if window_pos >= monitor_pos && window_pos < monitor_bottom_left {
            return Some(monitor.clone());
        }
    }

    monitors.iter().next().cloned()
}

pub fn main_loop<S>(
    initial_default_background: Color,
    window_title: &str,
    settings_store: S,
    initial_state: Box<State>,
) -> Result<(), Box<dyn std::error::Error>>
where
    S: SettingsStore + 'static,
{
    // Force winit unix backend to X11.
    //
    // Right now, this produces better results on Wayland (Fedora 28).
    // Ideally, we should remove this once winit looks better. We're
    // using `winit 0.18`, the latest release as of writing this.
    //
    // Here are the current issues under wayland:
    // 1. The window decorations look different from the rest of the system
    // 2. The full screen just maximises the window -- the decorations are still visible.
    //    - NOTE: we can use `window.set_decorations(false)` to fix it
    //    - still, feels like we shouldn't have to
    //
    // Both are fixed with the line below:
    #[allow(unsafe_code)]
    unsafe {
        std::env::set_var("WINIT_UNIX_BACKEND", "x11");
    }

    let egui_context = Context::default();

    // NOTE: we need to store the stream to a variable here and then
    // match on a reference to it. Otherwise, it will be dropped and
    // the stream will close.
    let stream_result = OutputStream::try_default();
    let stream_handle = match &stream_result {
        Ok((_stream, stream_handle)) => Some(stream_handle),
        Err(error) => {
            log::error!("Cannot open the audio output stream: {:?}", error);
            None
        }
    };

    let loop_state = LoopState::initialise(
        settings_store.load(),
        initial_default_background,
        initial_state,
        egui_context,
        stream_handle,
    );

    let event_loop = EventLoop::<TriggerUpdateEvent>::with_user_event().build()?;

    // Update/redraw continuously (rather than just wait for user input)
    event_loop.set_control_flow(ControlFlow::Poll);
    log::debug!("Created event loop: {:?}", event_loop);

    let event_loop_proxy = event_loop.create_proxy();

    let _join_handle = std::thread::spawn(move || {
        game_loop(
            event_loop_proxy,
            formula::FPS as u32,
            0.1,
            |g| {
                // update game
                if let Err(e) = g.game.send_event(TriggerUpdateEvent {}) {
                    log::debug!("The event loop has closed: {e}. Closing the update thread.");
                    g.exit();
                }
            },
            |_g| {
                // render game

                // NOTE: leaving this empty. Without explicit
                // throttling, this is emited as many times as it
                // could and there's no need. We're triggering the
                // `RedrawRequested` event during the game update and
                // that's exactly when and how many times we want it.

                // There's no independent rendering or animations here
                // now so this works perfectly and there's nothing to
                // do here.
            },
        );
    });

    // Set up a loop here that triggers these user events
    // and implement the user event handler in the App struct

    let desired_size = {
        let size = loop_state.desired_window_size_px();
        LogicalSize::new(size.0, size.1)
    };

    let window_icon = {
        let data = &include_bytes!("../../assets/icon_256x256.png")[..];
        let result = image::load_from_memory_with_format(data, image::ImageFormat::Png)
            .map(image::DynamicImage::into_rgba8)
            .map(|i| (i.dimensions(), i.into_raw()))
            .map(|((width, height), rgba)| Icon::from_rgba(rgba, width, height));
        match result {
            Ok(Ok(icon)) => Some(icon),
            Ok(Err(e)) => {
                log::warn!("Could not load window icon data: {:?}", e);
                None
            }
            Err(e) => {
                log::warn!("Could not load icon from data: {:?}", e);
                None
            }
        }
    };

    let window_attributes = Window::default_attributes()
        .with_title(window_title)
        .with_window_icon(window_icon.clone())
        .with_min_inner_size(LogicalSize::new(MIN_WINDOW_WIDTH, MIN_WINDOW_HEIGHT))
        .with_inner_size(desired_size);
    #[cfg(target_os = "windows")]
    let window_attributes = {
        use winit::platform::windows::WindowAttributesExtWindows;
        // NOTE: on Windows the game crashes with: OleInitialize failed! Result was: `RPC_E_CHANGED_MODE`
        // https://github.com/rust-windowing/winit/blob/078b9719cc3ba06630291d5bc05c90787bd84c4f/src/platform_impl/windows/window.rs#L86-L89
        // Disabling Drag & Drop fixes it so that's what we're doing here
        log::debug!("We're on Windows, disabling drag and drop!");
        window_attributes
            .with_drag_and_drop(false)
            .with_taskbar_icon(window_icon)
    };
    log::debug!("Created window builder.");

    let display_builder = DisplayBuilder::new().with_window_attributes(Some(window_attributes));

    let mut app = App::new(display_builder, loop_state, settings_store);
    event_loop.run_app(&mut app)?;

    // NOTE: I'm not sure whether we need to join the thread (this
    // basically blocks until the thread finishes). I reckon the OS
    // will just reap the running thread. At any rate, the thread
    // should finish once the event loop is gone. I just don't want to
    // risk some weird scenario that would keep the thread running and
    // hang the game on exit.
    //
    // join_handle.join();

    app.exit_state
}<|MERGE_RESOLUTION|>--- conflicted
+++ resolved
@@ -519,35 +519,6 @@
             WindowEvent::CloseRequested => event_loop.exit(),
 
             WindowEvent::RedrawRequested => {
-<<<<<<< HEAD
-                if let Some(AppState { gl_surface, window }) = self.app_state.as_ref() {
-                    if let Some(gl_context) = self.gl_context.as_ref() {
-                        if let Some(opengl_app) = self.opengl_app.as_mut() {
-                            if let Some(egui_shapes) = self.egui_shapes.take() {
-                                self.ui_paint_batches = self
-                                    .loop_state
-                                    .egui_context
-                                    .tessellate(egui_shapes, self.loop_state.dpi as f32);
-
-                                let (ui_vertices, batches) =
-                                    engine::drawcalls_from_egui(opengl_app, &self.ui_paint_batches);
-
-                                self.loop_state.process_vertices_and_render(
-                                    opengl_app,
-                                    &ui_vertices,
-                                    self.loop_state.dpi,
-                                    &batches,
-                                );
-
-                                // NOTE: according to winit docs, this could properly throttle RedrawRequested
-                                // https://docs.rs/winit/latest/winit/window/struct.Window.html#method.pre_present_notify
-                                window.pre_present_notify();
-
-                                if let Err(err) = gl_surface.swap_buffers(gl_context) {
-                                    log::error!("Swapping buffers failed: {err}");
-                                }
-                            }
-=======
                 if let Some(AppState { gl_surface, window }) = self.app_state.as_ref()
                     && let Some(gl_context) = self.gl_context.as_ref()
                     && let Some(opengl_app) = self.opengl_app.as_mut()
@@ -559,7 +530,7 @@
                             .tessellate(egui_shapes, self.loop_state.dpi as f32);
 
                         let (ui_vertices, batches) =
-                            drawcalls_from_egui(opengl_app, &self.ui_paint_batches);
+                            engine::drawcalls_from_egui(opengl_app, &self.ui_paint_batches);
 
                         self.loop_state.process_vertices_and_render(
                             opengl_app,
@@ -574,7 +545,6 @@
 
                         if let Err(err) = gl_surface.swap_buffers(gl_context) {
                             log::error!("Swapping buffers failed: {err}");
->>>>>>> 1e6e723a
                         }
                     }
 
